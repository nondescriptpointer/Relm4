--- conflicted
+++ resolved
@@ -2,11 +2,8 @@
 
 ## Unreleased
 
-<<<<<<< HEAD
 + core: Use late initialization for transient_for and its native variant
-=======
-+ core: Add getter for global application for easier quitting of applications
->>>>>>> ae761b14
++ core: Add getter for global application to simplify graceful shutdown of applications
 + core: Add MessageBroker type to allow communication between components on different levels
 + core: Rename InitParams to Init in SimpleComponent and Worker too
 + macros: Fix returned widgets assignment in the view macro
