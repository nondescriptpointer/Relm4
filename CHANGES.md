--- conflicted
+++ resolved
@@ -2,15 +2,13 @@
 
 ## Unreleased
 
-<<<<<<< HEAD
 ### Added
 
 + core: Add `gnome_42` and `gnome_43` feature flags
-=======
+
 ### Fixed
 
 + all: Fix doc builds on docs.rs and add a CI job to prevent future doc failures
->>>>>>> c10d3cb5
 
 ## 0.5.0-beta.4 - 2022-10-24
 
