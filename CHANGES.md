# Changelog

## Unreleased

<<<<<<< HEAD
### Changed

+ components: Hide recent button from `OpenButton` component when there is no entries
=======
### Fixed

* components: Replace deprecated `from_pixbuf()` usage
+ components: Don't panic in `get_active_elem()` when calling on `SimpleComboBox` with empty variants
* core: Ignore sending error if async component was dropped quickly
>>>>>>> 725f8d88

## 0.9.0 - 2024-7-12

### Added

+ core: Add `set_align` and `set_expand` to `RelmWidgetExt` to set horizontal and vertical properties at once
+ core: Add `allow_multiple_instances()` to `RelmApp` to allow multiple concurrent instances of the same application
+ core: Add extension traits for `adw::PreferencesPage`
+ examples: drop sub-components instead of hiding
+ examples: Add example for using multiple windows
+ core: Add functions to set priority of CSS stylesheets
+ core: Rewrite `Alert` component from scratch to work with both GTK4 and Adwaita
+ css: Add Adwaita style classes and colors
+ core: Migrate codebase over to using `relm4-css`
+ components: Increase flexibility of `Alert` component
+ components: Make `Alert` component match styling of Adwaita's `MessageDialog` better

### Changed

+ core: Simplified internal code for runtime creation
+ all: update dependencies

### Fixed

+ core: Don't require `Clone` and `Debug` for the generic action name parameter in `RelmAction`
+ examples: show the dialog before closing in "components" example

## 0.8.1 - 2024-3-13

### Fixed

+ docs: Fix builds on docs.rs (by upgrading relm4-icons)
+ components: Don't use libadwaita by default

## 0.8.0 - 2024-3-13

### Changed

+ core: Switch to regular async traits in favor of the async-trait crate
+ all: Updated all dependencies to their latest version
+ all: Increase MSRV to 1.75 to match the dependencies

## 0.7.1 - 2024-3-13

### Fixed

+ docs: Fix builds on docs.rs (by upgrading relm4-icons)

## 0.7.0 - 2024-3-13

### Added

+ core: Add `Toaster` as abstraction over `adw::ToastOverlay` for usage in the model of a component
+ core: Add `TypedGridView` as idiomatic wrapper over `gtk::GridView`

### Changed

+ core: Remove unmaintained actions code
+ core: Move libadwaita examples in regular examples folder
+ core: Move `drawing` module to `abstractions`

## 0.7.0-rc.1 - 2024-2-13

### Added

+ core: Implement more traits for libadwaita 1.4 widgets
+ core: Add `size()` method to `DrawHandler` for easier access of width and height
+ core: Add method to set `RelmAction` enabled or disabled
+ core: Add method to get the inner `gio::SimpleAction` used by `RelmAction`
+ core: Add resizeable/expandable column functionality to `RelmColumn` and `LabelColum`
+ core: Pass the `Root` as owned parameter (without reference) to `Component::init`
+ core: Add `visible_on_activate()` to `RelmApp` to prevent the app window from being visible immediately
+ core: Make `into_stream()` method on `Receiver` public
+ examples: Add libadwaita `Toast` example

### Changed

+ core: Make `set_global_css` and `set_global_css_from_file` methods of `RelmApp` to prevent calling them before initializing GTK 
+ core: Always pass the `Root` as owned parameter (without reference) (affects `Component::init`, `Factory::init_widgets`, `AsyncComponent::init_loading_widgets`, `AsyncFactory::init_widgets` and `AsyncFactory::init_loading_widgets`)
+ core: Move internal initialization to `gtk::Application::startup` signal handler
+ core: Remove deprecated RelmApp methods
+ components: Increase flexibility of `Alert` component
+ core: Bump version of libpanel dependency to 0.3
+ all: Increase MSRV to 1.74 to match the dependencies

### Fixed

+ core: Report the correct dimensions in DrawingHandler when a scaling factor is set
+ core: Setting the visibility of the main window isn't overridden by `RelmApp` anymore
+ core: Fix timing of `transient_for()` when called after app init

## 0.7.0-beta.2 - 2023-10-14

### Added

+ core: Add builder for initializing async factories
+ core: Add `launch_default()` method to factory builders for launching with default parent widget
+ core: Implement `RelmContainerExt` for libadwaita 1.4's `NavigationView`
+ core: Implement `RelmSetChildExt` for libadwaita 1.4's `NavigationPage`

### Changed

+ core: Return `Result` from `FactorySender#output` method (so that errors are not silently unwrapped)
+ core: Move parameters from `builder()` to `launch()` in factories for more consistency

### Fixed

+ core: Properly re-export factory builder types and document them

## 0.7.0-beta.1 - 2023-9-23

### Added

+ core: Add `AsyncComponentStream` to supports streams for async components as well
+ core: Builder pattern for initializing factories similar to regular components
+ components: Add `SimpleComboRow` helper for libadwaita's `ComboRow`, analogous to `SimpleComboBox`
+ components: Add an example for `SimpleComboRow`
+ components: Add an example how to use `SimpleComboBox`

### Changed

+ core: Add `Init` type to the `WidgetTemplate` trait to allow passing data to `init()`
+ core: Just require `AsRef<gtk::Window>` in `RelmApp::run`
+ core: Add `AsRef<Root>` as requirement to the `WidgetTemplate` trait
+ core: Removed `forward_to_parent` from `FactoryComponent`

### Fixed

+ macros: Improve spans in code generation to prevent false positive lints
+ macros: Fix track attribute for template children
+ macros: Allow trailing commas in the last match arm

## 0.7.0-alpha.1 - 2023-8-28

### Added

+ core: Add gnome_45 feature flag for GNOME 45

### Changed

+ core: Bump version of gtk4 dependency to 0.7
+ core: Bump version of libadwaita dependency to 0.5

## 0.6.2 - 2023-8-27

### Fixed

+ macros: Add support for accessing nested template children

## 0.6.1 - 2023-8-9

### Added

+ core: Add `TypedColumnView` as a typed wrapper for `gtk::ColumnView`
+ core: Add `set_margin_vertical` and `set_margin_horizontal` to RelmWidgetExt

### Fixed

+ core: Don't panic when dropping components from asynchronous contexts
+ core: Fix an issue with using `connect_open` on `gtk::Application`
+ core: Use GNOME 42 as baseline feature to help with Ubuntu 22.04
+ core: Fix compiler error when not using the "macros" feature
+ macros: Allow trailing commas in view!
+ macros: Allow multiple instances of the same template children
+ components: Disable default features of relm4
+ examples: Fix libadwaita tab examples

### Changed

+ examples: Add a separator to the libadwaita leaflet example.

## 0.6.0 - 2023-5-31

### Added

+ core: Implemented `RelmRemoveExt` for `adw::ExpanderRow`.
+ core: Implemented `ContainerChild` for `adw::ExpanderRow`.
+ core: Add `TypedListView` as idiomatic wrapper over `gtk::ListView`

### Fixed

+ macros: Improve error messages for non-identifier parameter patterns

## 0.6.0-beta.1 - 2023-4-19

### Added

+ core: Introduce setting and action safeties
+ core: Implement `RelmSetChildExt` for `gtk::AspectFrame`
+ core: Add `FactoryHashMap` as alternative to `FactoryVecDeque`
+ core: Add gnome_44 feature flag for GNOME 44
+ core: Documentation and better support for data bindings
+ core: Add `set_tooltip` method to `RelmWidgetExt`
+ core: Add `main_adw_application` method to retrieve the `adw::Application` when the libadwaita feature is enabled
+ macros: Add `skip_init` option for watch and track attributes to skip their initialization
+ examples: Introduce setting and action safeties
+ examples: Example for using relm4-icons

### Changed

+ core: Replace `FactoryVecDeque`'s associated function `from_vec` with `from_iter`
+ core: Added `Index` type to the `FactoryComponent` trait
+ core: Rename factory component traits `output_to_parent_input` method to `forward_to_parent`
+ core: Improved `RelmActionGroup` API
+ all: Increase MSRV to 1.65 to match the dependencies

### Fixed

+ all: Fix doc links
+ core: Improve worker docs

### Removed

+ core: Remove the deprecated `send!` macro

## 0.6.0-alpha.2 - 2023-3-13

### Added

+ core: Add data bindings
+ core: Implement `FactoryView` for `adw::Leaflet`
+ components: WebImage as component for easily loading images from the web

### Fixed

+ macros: Support template children of templates that are root widgets
+ macros: Fix order of assignment and connect statements

## 0.6.0-alpha.1 - 2023-2-29

### Added

+ core: Add `RelmApp` builder methods `with_args` and `with_broker`
+ core: Add `MessageBroker` support for `AsyncComponent`

### Changed

+ core: Change `MessageBroker` generic type parameter to message type
+ core: Rename `RelmApp` method `with_app` to `from_app`
+ core: Deprecate `RelmApp` methods `run_with_args` and `run_async_with_args`

## 0.5.0 - 2023-2-17

### Added

+ core: Implement `RelmSetChildExt` for `gtk::Expander`
+ macros: Support submenus in menu! macro
+ macros: Support widget templates as root widgets of components and factories
+ macros: Implement `Clone` for widget templates

### Changed

+ all: Use docs.rs to host the documentation. The documentation on the website will be deprecated.

### Fixed

+ core: Call shutdown on components even on application shutdown
+ core: Clearing and dropping a factory properly calls the shutdown method of its elements
+ components: Fix doc links to examples on GitHub
+ macros: Fix panic on incorrect root type syntax
+ macros: Fix incorrect type generation for generics
+ macros: Allow mutably root widgets

## 0.5.0-rc.2 - 2023-2-5

### Changed

+ core: Increase MSRV to 1.64 to match the gtk4 crate
+ all: Move examples into the corresponding crates

### Added

+ core: Add `broadcast` to `FactoryVecDeque`

### Fixed

+ core: Don't crash when the application is started multiple times
+ core: Support tokio also on local futures
+ core: Prevent leaking `CommandSenderInner` struct
+ core: Improve error message when sending input messages to dropped components
+ core: Fix scaping of examples on docs.rs
+ core: Fix crash caused by UID overflow with very large or frequently changing factories
+ macros: Fix clippy warning triggered by the view macro in some edge cases
+ macros: Import `relm4::ComponentSender` isn’t longer required

## 0.5.0-rc.1 - 2022-12-21

### Added

+ core: Add `try_read` and `try_write` methods to `SharedState`
+ core: Allow initializing `FactoryVecDeque` from a `Vec` and make it cloneable
+ core: Support factories with `adw::PreferencePage`

### Changed

+ core: Pass `&self` to the `Position::position()` function for positioning widgets
+ core: Take `&str` instead of `&[u8]` in `set_global_css()`
+ macros: Allow expressions for names of menu entries

### Fixed

+ core: Initialize GTK when calling `RelmApp::new()`

## 0.5.0-beta.5 - 2022-11-26

### Added

+ core: Add asynchronous components including macro support
+ core: Add asynchronous factories including macro support
+ core: Temporary widget initialization for async components and factories
+ core: Add `LoadingWidgets` to help with temporary loading widgets in async factories and components
+ core: Add `Reducer` as message based alternative to `SharedState`
+ core: Synchronous API for commands
+ core: Remove async-broadcast dependency
+ core: Runtimes of `Component`s and `AsyncComponents` can now be detached for a static lifetime
+ core: Add `ComponentStream` as alternative to `Controller` that implements `Stream` for async message handling
+ core: Add `gnome_42` and `gnome_43` feature flags
+ core: Implement `RelmContainerExt` for `adw::Squeezer`
+ core: Implement `RelmSetChildExt` for `gtk::WindowHandle`
+ macros: Auto-generate the name of the `Widgets` type if possible

### Changed

+ core: Rename `FactoryComponentSender` to `FactorySender` and `AsyncFactoryComponentSender` to `AsyncFactorySender`
+ core: The sender API now supports proper error handling
+ core: Pass `Root` during `update` and `update_cmd` for `Component` and `AsyncComponent`
+ core: Rename `OnDestroy` to `RelmObjectExt`
+ core: Remove `EmptyRoot` in favor of the unit type
+ macros: Allow using methods calls as widget initializers in the `view` macro
+ macros: Explicitly using `visibility` as attribute name is no longer supported

### Fixed

+ all: Fix doc builds on docs.rs and add a CI job to prevent future doc failures
+ core: Fix various bugs related to component shutdown
+ core: `shutdown` on `Component` now works as expected
+ core: `shutdown` on `FactoryComponent` now works as expected
+ core: `transient_for` on `ComponentBuilder` now works properly when called after the application has been initialized
+ macros: Mark template children of public widget templates as public as well
+ macros: Only get template children in scope when they are actually used
+ macros: Fix type parsing after arrow operator in widget assignments

## 0.5.0-beta.4 - 2022-10-24

### Added

+ core: Added `dox` feature to be able to build the docs without the dependencies
+ core: Added widget templates
+ core: Allow changing the priority of event loops of components
+ core: Impl `ContainerChild` and `RelmSetChildExt` for `adw::ToastOverlay`
+ components: Added `dox` feature to be able to build the docs without the dependencies
+ examples: Add libadwaita Leaflet sidebar example
+ examples: Port entry, actions and popover examples to 0.5

### Changed

+ core: Improved `DrawHandler`
+ core: Made the `macros` feature a default feature
+ core: Remove async-oneshot dependency and replace it with tokio's oneshot channel
+ core: Remove WidgetPlus in favor of RelmWidgetExt
+ core: Add convenience getter-methods to Controller
+ core: `add_action` of `RelmActionGroup` now takes a reference to a `RelmAction` as a parameter
+ examples: Many improvements
+ macros: `parse_with_path`, `update_stream`, `inject_view_code` and `generate_tokens` take references for some of their parameters
+ artwork: Update logo

### Fixed

+ macros: Fix usage of RelmContainerExt with local_ref attribute
+ macros: Report RelmContainerExt error at the correct span

## 0.5.0-beta.3 - 2022-9-28

### Added

+ core: Add `iter_mut` to `FactoryVecDeque`
+ core: Impl extension traits and `FactoryView` for `adw::PreferencesGroup`
+ core: Add a `prelude` module that contains commonly imported traits and types
+ core: Implement RelmContainerExt for Leaflet, Carousel and TabView
+ core: Add `iter()` method to `FactoryVecDeque`
+ core: Add getter for global application to simplify graceful shutdown of applications
+ core: Add MessageBroker type to allow communication between components on different levels
+ core: Return a clone of the `DynamicIndex` after inserting into a factory
+ macros: Add shorthand syntax for simple input messages
+ macros: Add chain attribute for properties
+ components: Add `SimpleComboBox` type as a more idiomatic wrapper around `gtk::ComboBoxText`
+ components: Port `OpenButton` to 0.5
+ book: Many chapters ported to 0.5

### Changed

+ core: Improve `SharedState` interface and prefer method names related to `RwLock`
+ core: Remove Debug requirement for FactoryComponent
+ core: Remove `input` and `output` fields on `ComponentSender` and `FactoryComponentSender` in favor of `input_sender` and `output_sender` methods
+ core: Make `ComponentSender` and `FactoryComponentSender` structs instead of type aliases
+ core: Increase MSRV to 1.63 to match the gtk4 crate
+ core: Rename `ParentMsg` and `output_to_parent_msg` to `ParentInput` and `output_to_parent_input`, respectively.
+ core: Do not call `gtk_init` and `adw_init` in favor of the application startup handler
+ core: Remove `Application` type alias in favor of `gtk::Application`
+ core: Make `app` field on `RelmApp` private
+ core: Use late initialization for transient_for and its native variant
+ core: Rename InitParams to Init in SimpleComponent and Worker too
+ macros: Don't generate dead code in the widgets struct
+ macros: Improve error reporting on invalid trait implementations

### Fixed

+ core: Append children for `gtk::Dialog` to its content area instead of using `set_child`
+ macros: Fix returned widgets assignment in the view macro

### Misc

+ all: Use more clippy lints and clean up the code in general

## 0.5.0-beta.2 - 2022-8-12

### Added

+ core: Add oneshot_command method to ComponentSender
+ core: Implement FactoryView for adw::Carousel
+ components: Complete port to 0.5
+ examples: More examples ported to 0.5

### Changed

+ core: Rename InitParams to Init
+ core: Pass senders by value
+ core: Make factories use FactoryComponentSender instead of individual senders for input and output
+ core: Remove generics from FactoryComponent

### Fixed

+ macros: Fix unsoundness with thread local memory

## 0.5.0-beta.1 - 2022-7-26

### Added

+ core: Introduce commands

### Changed

+ core: The Component trait replaces AppUpdate, ComponentUpdate, AsyncComponentUpdate, MessageHandler, MicroModel, MicroWidgets, Components and Widgets
+ core: Replace FactoryPrototype with FactoryComponent
+ core: Drop FactoryVec and make FactoryVecDeque easier to use
+ core: Improved component initialization and lifecycle
+ macros: Replace iterate, track and watch with attributes
+ macros: Replace args! with only parenthesis
+ macros: Improved macro syntax
+ examples: Many rewrites for the new version

## 0.4.4 - 2022-3-30

### Changed

+ all: Repositories were transferred to the Relm4 organization

### Fixed

+ macros: Don't interpret expr != expr as macro
+ core: Always initialize GTK/Libadwaita before running apps
+ macros: Some doc link fixes

## 0.4.3 - 2022-3-13

### Added

+ core: Add WidgetRef trait to make AsRef easier accessible for widgets
+ macros: Destructure widgets in Widgets::view

### Fixed

+ macros: Use correct widget type in derive macro for components
+ macros: Fix parsing of `property: value == other,` expressions
+ core: Fixed the position type for TabView
+ core: Fixed state changes in FactoryVec (by [V02460](https://github.com/V02460))
+ macros: Parse whole expressions instead of just literals

## 0.4.2 - 2022-2-4

### Added

+ macros: The view macro now allows dereferencing widgets with *

### Fixed

+ core: Fixed clear method of FactoryVec
+ macros: The micro_component macro now parses post_view correctly
+ macros: Fix the ordering of properties in the view macro
+ macros: Fix the ordering of widget assignments in the view macro

## 0.4.1 - 2022-1-17

### Added

+ macros: Improved documentation

### Fixed

+ core: Action macros now include the required traits themselves
+ macros: Allow connecting events in the view macro

## 0.4.0 - 2022-1-16

### Added

+ all: Update gtk4-rs to v0.4
+ core: Introduce the "macro" feature as alternative to using relm4-macros separately
+ macros: Add a macros for MicroComponents and Factories
+ macros: Add a post_view function to execute code after the view code of the macro
+ macros: Allow using the view and menu macros independently from the widget macro
+ macros: Allow using mutable widgets in view
+ macros: Improve error messages for anonymous widgets

### Changed

+ core: Renamed methods of the FactoryPrototype trait to better match with the rest of Relm4
+ macros: manual_view is now called pre_view
+ book: Reworked introduction and first chapter

### Fixed

+ core: Fix panic caused by the clear method of FactoryVecDeque

## 0.4.0-beta.3 - 2021-12-28

### Added

+ core: A factory view implementation for libadwaita's StackView
+ macros: Allow early returns in manual_view (by [euclio](https://github.com/euclio))

### Changed

+ core: Make GTK's command line argument handling optional (by [euclio](https://github.com/euclio))
+ core: DynamicIndex now implements Send but panics when used on other threads

## 0.4.0-beta.2 - 2021-11-26

+ macros: Add optional returned widget syntax

## 0.4.0-beta.1 - 2021-11-21

### Added

+ core: Micro components
+ core: Type safe actions API
+ macros: Menu macro for creating menus
+ macros: New returned widget syntax
+ examples Micro components example

### Changed

+ core: Initialize widgets from the outermost components to the app
+ macros: component! removed and parent! was added instead

### Removed

+ core: RelmComponent::with_new_thread

## 0.2.1 - 2021-10-17

### Added

+ core: Added sender method to RelmComponent
+ macros: New shorthand tracker syntax
+ macros: Allow generic function parameters in properties

### Changed

+ core: Use adw::Application when "libadwaita" feature is active

## 0.2.0 - 2021-10-09

### Changed

+ core: Pass model in connect_components function of the Widgets trait
+ core: Mini rework of factories
+ core: Removed DefaultWidgets trait in favor of Default implementations in gkt4-rs
+ book: Many book improvements by [tronta](https://github.com/tronta)

### Added

+ core: Added with_app method that allows passing an existing gtk::Application to Relm4
+ core: Methods to access the widgets of components
+ core: Re-export for gtk
+ macros: Support named arguments in the widget macro (by [mskorkowski](https://github.com/mskorkowski))
+ macros: Support usage of re-export paths in the widget macro (by [mskorkowski](https://github.com/mskorkowski))
+ macros: Added error message when confusing `=` and `:`
+ macros: Allow usage of visibilities other than pub
+ macros: New pre_connect_components and post_connect_components for manual components code

### Fixed

+ macros: Parsing the first widget should now always work as expected
+ macros: [#20](https://github.com/Relm4/relm4/issues/20) Fix wrong order when using components in the widget macro

## 0.1.0 - 2021-09-06

### Added

+ core: Added message handler type
+ core: More methods for factory data structures
+ macros: Add syntax for connecting events with components
+ examples: Stack example
+ book: Added macro expansion chapter

### Changed

+ book: Added message handler chapter and reworked the threads and async chapter
+ book: Many book improvements by [tronta](https://github.com/tronta)
+ core: The send! macro no longer clones the sender
+ macros: Make fields of public widgets public
+ components: Use &'static str instead of String for configurations
+ examples: Many improvements

### Fixed

+ macros: Use fully qualified syntax for factories
+ macros: Passing additional arguments now works for components and other properties, too.

## 0.1.0-beta.9 - 2021-08-24

### Added

+ components: Open button with automatic recent files list
+ components: Removed trait duplication and added more docs
+ core: Iterators added to factory data structures
+ core: More widgets added as FactoryView

### Changed

+ book: Many book improvements by [tronta](https://github.com/tronta)
+ core: Removed class name methods from WidgetPlus [#14](https://github.com/Relm4/relm4/pull/14)

### Fixed

+ macros: Parsing additional fields should be more stable now
+ macros: Widgets can not include comments at the top

## 0.1.0-beta.8 - 2021-08-20

### Added

+ core: Support for libadwaita 🎉
+ macros: Fully qualified syntax for trait disambiguation
+ macros: Allow passing additional arguments to widget initialization (useful e.g. for grids)
+ book: Reusable components and widget macro reference chapters

### Changed

+ macros: Improved error messages

## 0.1.0-beta.7 - 2021-08-19

### Added

+ book: Factory, components, worker and thread + async chapters

### Changed

+ core: get and get_mut of FactoryVec and FactoryVecDeque now return an Option to prevent panics

### Fixed

+ macros: Fixed components
+ core: Fixed unsound removal of elements in FactoryVecDeque


## 0.1.0-beta.6 - 2021-08-18

### Changed

+ core: Improved and adjusted the FactoryPrototype trait

### Added

+ core: Added the FactoryListView trait for more flexibility
+ core: Added a FactoryVecDeque container
+ core: Implemented FactoryView and FactoryListView for more widgets
+ examples: More examples

### Fixed

+ macros: Fixed the factory! macro

## 0.1.0-beta.5 - 2021-08-15

### Added

+ core: Drawing handler for gtk::DrawingArea
+ core: New CSS methods in WidgetPlus trait
+ examples: Many new examples

### Changed

+ core: Many doc improvements
+ macros: Improved tracker! macro<|MERGE_RESOLUTION|>--- conflicted
+++ resolved
@@ -2,17 +2,15 @@
 
 ## Unreleased
 
-<<<<<<< HEAD
 ### Changed
 
 + components: Hide recent button from `OpenButton` component when there is no entries
-=======
+
 ### Fixed
 
 * components: Replace deprecated `from_pixbuf()` usage
 + components: Don't panic in `get_active_elem()` when calling on `SimpleComboBox` with empty variants
 * core: Ignore sending error if async component was dropped quickly
->>>>>>> 725f8d88
 
 ## 0.9.0 - 2024-7-12
 
