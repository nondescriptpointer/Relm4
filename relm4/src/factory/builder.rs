--- conflicted
+++ resolved
@@ -3,11 +3,8 @@
 
 use crate::{shutdown, OnDestroy, Receiver, Sender};
 
-<<<<<<< HEAD
-=======
 use std::any;
 use std::cell::RefCell;
->>>>>>> b30b0d8e
 use std::fmt;
 
 use async_oneshot::oneshot;
@@ -106,7 +103,6 @@
         // Spawns the component's service. It will receive both `Self::Input` and
         // `Self::CommandOutput` messages. It will spawn commands as requested by
         // updates, and send `Self::Output` messages externally.
-<<<<<<< HEAD
         let (data, on_destroy_id) = DataGuard::new(data, |mut model| {
             async move {
                 let mut burn_notice = burn_recipient.fuse();
@@ -119,80 +115,52 @@
                     futures::pin_mut!(input);
                     futures::pin_mut!(notifier);
 
-                    let _ = futures::select!(
+                    futures::select!(
                         // Performs the model update, checking if the update requested a command.
                         // Runs that command asynchronously in the background using tokio.
                         message = input => {
                             if let Some(message) = message {
+                                info_span!(
+                                    "update_with_view",
+                                    input=?message,
+                                    component=any::type_name::<C>(),
+                                    id=model.id(),
+                                );
+
                                 if let Some(command) = model.update_with_view(&mut widgets, message, &input_tx_, &output_tx)
                                 {
                                     let recipient = death_recipient.clone();
                                     crate::spawn(C::command(command, recipient, cmd_tx.clone()));
                                 }
-=======
-        let id = crate::spawn_local(async move {
-            let mut burn_notice = burn_recipient.fuse();
-            loop {
-                let notifier = notifier_rx.recv_async().fuse();
-                let cmd = cmd_rx.recv().fuse();
-                let input = input_rx.recv().fuse();
-
-                futures::pin_mut!(cmd);
-                futures::pin_mut!(input);
-                futures::pin_mut!(notifier);
-
-                futures::select!(
-                    // Performs the model update, checking if the update requested a command.
-                    // Runs that command asynchronously in the background using tokio.
-                    message = input => {
-                        if let Some(message) = message {
-                            let mut model = runtime_data.borrow_mut();
-
-                            info_span!(
-                                "update_with_view",
-                                input=?message,
-                                component=any::type_name::<C>(),
-                                id=model.id(),
-                            );
-
-                            if let Some(command) = model.update_with_view(&mut widgets, message, &input_tx_, &output_tx)
-                            {
-                                let recipient = death_recipient.clone();
-                                crate::spawn(C::command(command, recipient, cmd_tx.clone()));
->>>>>>> b30b0d8e
-                            }
-                        }
-
-<<<<<<< HEAD
+                            }
+                        }
+
                         // Handles responses from a command.
                         message = cmd => {
                             if let Some(message) = message {
+                                let mut model = runtime_data.borrow_mut();
+
+                                info_span!(
+                                    "update_cmd_with_view",
+                                    cmd_output=?message,
+                                    component=any::type_name::<C>(),
+                                    id=model.id(),
+                                );
+
                                 model.update_cmd_with_view(&mut widgets, message, &input_tx_, &output_tx);
                             }
-=======
-                    // Handles responses from a command.
-                    message = cmd => {
-                        if let Some(message) = message {
-                            let mut model = runtime_data.borrow_mut();
-
-                            info_span!(
-                                "update_cmd_with_view",
-                                cmd_output=?message,
-                                component=any::type_name::<C>(),
-                                id=model.id(),
-                            );
-
-                            model.update_cmd_with_view(&mut widgets, message, &input_tx_, &output_tx);
->>>>>>> b30b0d8e
                         }
 
                         // Triggered when the model and view have been updated externally.
                         _ = notifier => {
+                            let model = runtime_data.borrow_mut();
                             model.update_view(&mut widgets, &input_tx_, &output_tx);
                         }
 
                         // Triggered when the component is destroyed
                         id = burn_notice => {
+                            let mut model = runtime_data.borrow_mut();
+
                             model.shutdown(&mut widgets, output_tx);
 
                             death_notifier.shutdown();
@@ -201,7 +169,23 @@
                                 id.remove();
                             }
 
-                            return
+                            // Triggered when the model and view have been updated externally.
+                            _ = notifier => {
+                                model.update_view(&mut widgets, &input_tx_, &output_tx);
+                            }
+
+                            // Triggered when the component is destroyed
+                            id = burn_notice => {
+                                model.shutdown(&mut widgets, output_tx);
+
+                                death_notifier.shutdown();
+
+                                if let Ok(id) = id {
+                                    id.remove();
+                                }
+
+                                return
+                            }
                         }
                     );
                 }
