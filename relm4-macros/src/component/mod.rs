use proc_macro2::TokenStream as TokenStream2;
use quote::{quote, quote_spanned, ToTokens};
use syn::parse_quote;
use syn::spanned::Spanned;
use syn::visit_mut::VisitMut;

use crate::attrs::Attrs;
use crate::token_streams::{TokenStreams, TraitImplDetails};
use crate::util;
use crate::visitors::{ComponentVisitor, PreAndPostView, ViewOutputExpander};

pub(crate) fn generate_tokens(
    global_attributes: Attrs,
    mut component_impl: syn::ItemImpl,
) -> TokenStream2 {
    let Attrs {
        visibility,
        asyncness,
    } = global_attributes;

    let mut errors = vec![];

    let mut component_visitor = ComponentVisitor::new(&mut errors);

    component_visitor.visit_item_impl_mut(&mut component_impl);

    let additional_fields = component_visitor.additional_fields.take();

    let menus_stream = component_visitor
        .menus
        .take()
        .map(|menus| menus.menus_stream());

    let mut struct_fields = None;

    match &component_visitor.view_widgets {
        None => component_visitor.errors.push(syn::Error::new_spanned(
            &component_impl,
            "expected `view!` macro invocation",
        )),
        Some(Err(e)) => component_visitor.errors.push(e.clone()),
        _ => (),
    }

    if let ComponentVisitor {
        view_widgets: Some(Ok(view_widgets)),
        model_name: Some(model_name),
        root_name: Some(root_name),
        sender_name: Some(sender_name),
        errors,
        ..
    } = component_visitor
    {
        let trait_impl_details = TraitImplDetails {
            vis: visibility.clone(),
            model_name,
            sender_name,
            root_name: Some(root_name),
        };

        let TokenStreams {
            error,
            init_root,
            rename_root,
            struct_fields: struct_fields_stream,
            init: init_widgets,
            assign,
            connect,
            return_fields,
            destructure_fields,
            update_view,
        } = view_widgets.generate_streams(&trait_impl_details, false);

        let model_name = trait_impl_details.model_name;

        struct_fields = Some(struct_fields_stream);
        let root_widget_type = view_widgets.root_type();

        // Extract identifiers from additional fields for struct initialization: "test: u8" => "test"
        let additional_fields_return_stream = if let Some(fields) = &additional_fields {
            let mut tokens = TokenStream2::new();
            for field in fields.inner.pairs() {
                tokens.extend(field.value().ident.to_token_stream());
                tokens.extend(quote! {,});
            }
            tokens
        } else {
            TokenStream2::new()
        };

        let view_code = quote! {
            #rename_root
            #menus_stream
            #init_widgets
            #connect
            {
                #error
            }
            #assign
        };

        let widgets_return_code = parse_quote! {
            Self::Widgets {
                #return_fields
                #additional_fields_return_stream
            }
        };

        ViewOutputExpander::expand(&mut component_impl, view_code, widgets_return_code, errors);

        component_impl.items.push(parse_quote! {
            type Root = #root_widget_type;
        });

        component_impl.items.push(parse_quote! {
            fn init_root() -> Self::Root {
                #init_root
            }
        });

        let PreAndPostView {
            pre_view,
            post_view,
            ..
        } = PreAndPostView::extract(&mut component_impl, errors);

        let sender_ty: syn::Ident = if asyncness.is_some() {
            parse_quote! { AsyncComponentSender }
        } else {
            parse_quote! { ComponentSender }
        };

        component_impl.items.push(parse_quote! {
            /// Update the view to represent the updated model.
            fn update_view(
                &self,
                widgets: &mut Self::Widgets,
                sender: #sender_ty<Self>,
            ) {
                struct __DoNotReturnManually;

                let _no_manual_return: __DoNotReturnManually = (move || {
                    #[allow(unused_variables)]
                    let Self::Widgets {
                        #destructure_fields
                        #additional_fields_return_stream
                    } = widgets;

                    #[allow(unused_variables)]
                    let #model_name = self;

                    #(#pre_view)*
                    #update_view
                    // In post_view returning early is ok
                    (move || { #(#post_view)* })();

                    __DoNotReturnManually
                })();
            }
        });
    }

    // Use the widget type if used.
    let widgets_name = util::generate_widgets_type(
        component_visitor.widgets_ty,
        &mut component_impl,
        &mut errors,
    );

    let widgets_struct = widgets_name.map(|widgets_name| {
        let outer_attrs = &component_impl.attrs;
        quote! {
            #[allow(dead_code)]
            #(#outer_attrs)*
            #[derive(Debug)]
<<<<<<< HEAD
            #vis struct #widgets_name {
=======
            #visibility struct #ty {
>>>>>>> 8354a9ff
                #struct_fields
                #additional_fields
            }
        }
    });

    let errors = errors.iter().map(syn::Error::to_compile_error);

    let async_trait = asyncness.map(|async_token| {
        quote_spanned!(async_token.span() => #[relm4::async_trait::async_trait(?Send)])
    });

    quote! {
        #widgets_struct

        #async_trait
        #component_impl

        #(#errors)*
    }
}<|MERGE_RESOLUTION|>--- conflicted
+++ resolved
@@ -173,11 +173,7 @@
             #[allow(dead_code)]
             #(#outer_attrs)*
             #[derive(Debug)]
-<<<<<<< HEAD
-            #vis struct #widgets_name {
-=======
-            #visibility struct #ty {
->>>>>>> 8354a9ff
+            #visibility struct #widgets_name {
                 #struct_fields
                 #additional_fields
             }
